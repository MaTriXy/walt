--- conflicted
+++ resolved
@@ -253,7 +253,6 @@
 void process_command(char cmd) {
   int i;
   if (cmd == CMD_SYNC_ZERO) {
-<<<<<<< HEAD
     noInterrupts();
     time_us = 0;
     init_clock();
@@ -276,132 +275,6 @@
     int t = 0;
     if (clock.last_sent < CLOCK_SYNC_N) {
       t = clock.sync_times[clock.last_sent];
-=======
-      noInterrupts();
-      time_us = 0;
-      init_clock();
-      clock.is_synced = true;
-      interrupts();
-      send_ack(CMD_SYNC_ZERO);
-    } else if (cmd == CMD_TIME_NOW) {
-      Serial.print("t ");
-      Serial.println(time_us);
-      Serial.send_now();
-    } else if (cmd == CMD_PING) {
-      send_ack(CMD_PING);
-    } else if (cmd == CMD_PING_DELAYED) {
-      delay(10);
-      send_ack(CMD_PING_DELAYED);
-    } else if (cmd >= '1' && cmd <= '9') {
-      clock.sync_times[cmd - '1'] = time_us;
-    } else if (cmd == CMD_SYNC_READOUT) {
-      clock.last_sent++;
-      int t = 0;
-      if (clock.last_sent < CLOCK_SYNC_N) {
-        t = clock.sync_times[clock.last_sent];
-      }
-      Serial.print(clock.last_sent + 1);
-      Serial.print(":");
-      Serial.println(t);
-      Serial.send_now();
-    } else if (cmd == CMD_SYNC_SEND) {
-      clock.last_sent = -1;
-      // Send CLOCK_SYNC_N times
-      for (i = 0; i < CLOCK_SYNC_N; ++i) {
-        delayMicroseconds(737); // TODO: change to some congifurable random
-        char c = '1' + i;
-        clock.sync_times[i] = time_us;
-        Serial.print(c);
-        Serial.send_now();
-      }
-      // TODO: This newline is useful for debugging, think if it's ok with the rest.
-      Serial.println();
-      Serial.send_now();
-    } else if (cmd == CMD_RESET) {
-      init_vars();
-      send_ack(CMD_RESET);
-    } else if (cmd == CMD_VERSION) {
-      Serial.print(flip_case(cmd));
-      Serial.print(" ");
-      Serial.println(VERSION);
-      Serial.send_now();
-    } else if (cmd == CMD_GSHOCK) {
-      Serial.println(gshock.t); // TODO: Serialize trigger
-      Serial.send_now();
-      gshock.t = 0;
-      gshock.count = 0;
-      gshock.probe = true;
-    } else if (cmd == CMD_AUDIO) {
-      sound.t = 0;
-      sound.count = 0;
-      sound.probe = true;
-      sound.autosend = true;
-      send_ack(CMD_AUDIO);
-    } else if (cmd == CMD_BEEP) {
-      long beep_time = time_us;
-      tone(MIC_PIN, 5000 /* Hz */);
-      Serial.print(flip_case(cmd));
-      Serial.print(" ");
-      Serial.println(beep_time);
-      Serial.send_now();
-    } else if (cmd == CMD_BEEP_STOP) {
-      noTone(MIC_PIN);
-      send_ack(CMD_BEEP_STOP);
-    } else if (cmd == CMD_MIDI) {
-      midi.t = 0;
-      midi.count = 0;
-      midi.probe = true;
-      midi.autosend = true;
-      send_ack(CMD_MIDI);
-    } else if (cmd == CMD_NOTE) {
-      unsigned long note_time = time_us + NOTE_DELAY;
-      Serial.print(flip_case(cmd));
-      Serial.print(" ");
-      Serial.println(note_time);
-      Serial.send_now();
-      while (time_us < note_time);
-      usbMIDI.sendNoteOn(60, 99, 1);
-      usbMIDI.send_now();
-
-    } else if (cmd == CMD_AUTO_SCREEN_ON) {
-      screen.value = analogRead(PD_SCREEN_PIN) > SCREEN_THRESH_HIGH;
-      screen.autosend = true;
-      screen.probe = true;
-      send_ack(CMD_AUTO_SCREEN_ON);
-    } else if (cmd == CMD_AUTO_SCREEN_OFF) {
-      screen.autosend = false;
-      screen.probe = false;
-      send_ack(CMD_AUTO_SCREEN_OFF);
-    } else if (cmd == CMD_SEND_LAST_SCREEN) {
-      send_trigger(screen);
-      screen.count = 0;
-    } else if (cmd == CMD_AUTO_LASER_ON) {
-      laser.autosend = true;
-      send_ack(CMD_AUTO_LASER_ON);
-    } else if (cmd == CMD_AUTO_LASER_OFF) {
-      laser.autosend = false;
-      send_ack(CMD_AUTO_LASER_OFF);
-    } else if (cmd == CMD_SEND_LAST_LASER) {
-      send_trigger(laser);
-      laser.count = 0;
-    } else if (cmd == CMD_BRIGHTNESS_CURVE) {
-      send_ack(CMD_BRIGHTNESS_CURVE);
-      // This blocks all other execution for about 1 second
-      run_brightness_curve();
-    } else if (cmd == CMD_SAMPLE_ALL) {
-      Serial.print(flip_case(cmd));
-      Serial.print(" G:");
-      Serial.print(analogRead(G_PIN));
-      Serial.print(" PD_screen:");
-      Serial.print(analogRead(PD_SCREEN_PIN));
-      Serial.print(" PD_laser:");
-      Serial.print(analogRead(PD_LASER_PIN));
-      Serial.println();
-      Serial.send_now();
-    } else {
-      Serial.print("Unknown command:");
-      Serial.println(cmd);
->>>>>>> 53265083
     }
     send(clock.last_sent + 1);
     send(':');
@@ -487,6 +360,15 @@
     send_ack(CMD_BRIGHTNESS_CURVE);
     // This blocks all other execution for about 1 second
     run_brightness_curve();
+  } else if (cmd == CMD_SAMPLE_ALL) {
+    send(flip_case(cmd));
+    send(" G:");
+    send(analogRead(G_PIN));
+    send(" PD_screen:");
+    send(analogRead(PD_SCREEN_PIN));
+    send(" PD_laser:");
+    send(analogRead(PD_LASER_PIN));
+    send_line();
   } else {
     send("Unknown command: ");
     send(cmd);
